from math import tan, pi

from ._base import Camera


class PerspectiveCamera(Camera):
    def __init__(self, fov, aspect, near, far):
        super().__init__()
        self.fov = fov
        self.aspect = aspect
        self.near = near
        self.far = far
        self.zoom = 1

<<<<<<< HEAD
    def updateProjectionMatrix(self):
=======
        self.update_projection_matrix()

    def update_matrix_world(self, *args, **kwargs):
        super().update_matrix_world(*args, **kwargs)
        self.matrix_world_inverse.get_inverse(self.matrix_world)

    def update_projection_matrix(self):
>>>>>>> 19398be2
        top = self.near * tan(pi / 180 * 0.5 * self.fov) / self.zoom
        height = 2 * top
        bottom = top - height
        width = self.aspect * height
        left = -0.5 * width
        right = left + width
<<<<<<< HEAD
        self.projectionMatrix.makePerspective(
            left, right, top, bottom, self.near, self.far
        )
=======
        self.projection_matrix.make_perspective(
            left, right, top, bottom, self.near, self.far
        )
        self.projection_matrix_inverse.get_inverse(self.projection_matrix)
>>>>>>> 19398be2
<|MERGE_RESOLUTION|>--- conflicted
+++ resolved
@@ -12,9 +12,6 @@
         self.far = far
         self.zoom = 1
 
-<<<<<<< HEAD
-    def updateProjectionMatrix(self):
-=======
         self.update_projection_matrix()
 
     def update_matrix_world(self, *args, **kwargs):
@@ -22,20 +19,13 @@
         self.matrix_world_inverse.get_inverse(self.matrix_world)
 
     def update_projection_matrix(self):
->>>>>>> 19398be2
         top = self.near * tan(pi / 180 * 0.5 * self.fov) / self.zoom
         height = 2 * top
         bottom = top - height
         width = self.aspect * height
         left = -0.5 * width
         right = left + width
-<<<<<<< HEAD
-        self.projectionMatrix.makePerspective(
-            left, right, top, bottom, self.near, self.far
-        )
-=======
         self.projection_matrix.make_perspective(
             left, right, top, bottom, self.near, self.far
         )
-        self.projection_matrix_inverse.get_inverse(self.projection_matrix)
->>>>>>> 19398be2
+        self.projection_matrix_inverse.get_inverse(self.projection_matrix)